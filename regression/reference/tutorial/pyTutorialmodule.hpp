// pyTutorialmodule.hpp
// This is generated code, do not edit
// Copyright (c) 2017-2020, Lawrence Livermore National Security, LLC and
// other Shroud Project Developers.
// See the top-level COPYRIGHT file for details.
//
// SPDX-License-Identifier: (BSD-3-Clause)
//
#ifndef PYTUTORIALMODULE_HPP
#define PYTUTORIALMODULE_HPP
#include <Python.h>
// splicer begin header.include
// splicer end header.include

<<<<<<< HEAD
// utility functions
extern void PY_SHROUD_release_memory(int icontext, void *ptr);
extern void *PY_SHROUD_fetch_context(int icontext);
extern void PY_SHROUD_capsule_destructor(PyObject *cap);

// ------------------------------
namespace tutorial {
    class Class1;  // forward declare
}
extern PyTypeObject PY_Class1_Type;
// splicer begin class.Class1.C_declaration
// splicer end class.Class1.C_declaration

// start object PY_Class1
typedef struct {
PyObject_HEAD
    tutorial::Class1 * obj;
    int idtor;
    // splicer begin class.Class1.C_object
    // splicer end class.Class1.C_object
} PY_Class1;
// end object PY_Class1

extern const char *PY_Class1_capsule_name;
PyObject *PP_Class1_to_Object(tutorial::Class1 *addr);
int PP_Class1_from_Object(PyObject *obj, void **addr);

// ------------------------------
namespace tutorial {
    class Singleton;  // forward declare
}
extern PyTypeObject PY_Singleton_Type;
// splicer begin class.Singleton.C_declaration
// splicer end class.Singleton.C_declaration

typedef struct {
PyObject_HEAD
    tutorial::Singleton * obj;
    int idtor;
    // splicer begin class.Singleton.C_object
    // splicer end class.Singleton.C_object
} PY_Singleton;

extern const char *PY_Singleton_capsule_name;
PyObject *PP_Singleton_to_Object(tutorial::Singleton *addr);
int PP_Singleton_from_Object(PyObject *obj, void **addr);
// ------------------------------

=======
>>>>>>> 3effa790
// splicer begin header.C_declaration
// splicer end header.C_declaration

extern PyObject *PY_error_obj;

#if PY_MAJOR_VERSION >= 3
extern "C" PyMODINIT_FUNC PyInit_tutorial(void);
#else
extern "C" PyMODINIT_FUNC inittutorial(void);
#endif

#endif  /* PYTUTORIALMODULE_HPP */<|MERGE_RESOLUTION|>--- conflicted
+++ resolved
@@ -12,57 +12,6 @@
 // splicer begin header.include
 // splicer end header.include
 
-<<<<<<< HEAD
-// utility functions
-extern void PY_SHROUD_release_memory(int icontext, void *ptr);
-extern void *PY_SHROUD_fetch_context(int icontext);
-extern void PY_SHROUD_capsule_destructor(PyObject *cap);
-
-// ------------------------------
-namespace tutorial {
-    class Class1;  // forward declare
-}
-extern PyTypeObject PY_Class1_Type;
-// splicer begin class.Class1.C_declaration
-// splicer end class.Class1.C_declaration
-
-// start object PY_Class1
-typedef struct {
-PyObject_HEAD
-    tutorial::Class1 * obj;
-    int idtor;
-    // splicer begin class.Class1.C_object
-    // splicer end class.Class1.C_object
-} PY_Class1;
-// end object PY_Class1
-
-extern const char *PY_Class1_capsule_name;
-PyObject *PP_Class1_to_Object(tutorial::Class1 *addr);
-int PP_Class1_from_Object(PyObject *obj, void **addr);
-
-// ------------------------------
-namespace tutorial {
-    class Singleton;  // forward declare
-}
-extern PyTypeObject PY_Singleton_Type;
-// splicer begin class.Singleton.C_declaration
-// splicer end class.Singleton.C_declaration
-
-typedef struct {
-PyObject_HEAD
-    tutorial::Singleton * obj;
-    int idtor;
-    // splicer begin class.Singleton.C_object
-    // splicer end class.Singleton.C_object
-} PY_Singleton;
-
-extern const char *PY_Singleton_capsule_name;
-PyObject *PP_Singleton_to_Object(tutorial::Singleton *addr);
-int PP_Singleton_from_Object(PyObject *obj, void **addr);
-// ------------------------------
-
-=======
->>>>>>> 3effa790
 // splicer begin header.C_declaration
 // splicer end header.C_declaration
 
