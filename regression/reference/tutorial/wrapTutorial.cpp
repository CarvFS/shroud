// wrapTutorial.cpp
// This is generated code, do not edit
// Copyright (c) 2017-2019, Lawrence Livermore National Security, LLC and
// other Shroud Project Developers.
// See the top-level COPYRIGHT file for details.
//
// SPDX-License-Identifier: (BSD-3-Clause)
//
#include "wrapTutorial.h"
#include <cstddef>
#include <cstring>
#include <stdlib.h>
#include <string>
#include "tutorial.hpp"
#include "typesTutorial.h"

// splicer begin CXX_definitions
// splicer end CXX_definitions

extern "C" {


// helper function
// Copy src into dest, blank fill to ndest characters
// Truncate if dest is too short.
// dest will not be NULL terminated.
static void ShroudStrCopy(char *dest, int ndest, const char *src, int nsrc)
{
   if (src == NULL) {
     std::memset(dest,' ',ndest); // convert NULL pointer to blank filled string
   } else {
     if (nsrc < 0) nsrc = std::strlen(src);
     int nm = nsrc < ndest ? nsrc : ndest;
     std::memcpy(dest,src,nm);
     if(ndest > nm) std::memset(dest+nm,' ',ndest-nm); // blank fill
   }
}

// helper function
// Copy the char* or std::string in context into c_var.
// Called by Fortran to deal with allocatable character.
void TUT_ShroudCopyStringAndFree(TUT_SHROUD_array *data, char *c_var, size_t c_var_len) {
    const char *cxx_var = data->addr.ccharp;
    size_t n = c_var_len;
    if (data->len < n) n = data->len;
    strncpy(c_var, cxx_var, n);
    TUT_SHROUD_memory_destructor(&data->cxx); // delete data->cxx.addr
}

// splicer begin C_definitions
// splicer end C_definitions

// void Function1()
void TUT_function1()
{
// splicer begin function.function1
    tutorial::Function1();
    return;
// splicer end function.function1
}

// double Function2(double arg1 +intent(in)+value, int arg2 +intent(in)+value)
double TUT_function2(double arg1, int arg2)
{
// splicer begin function.function2
    double SHC_rv = tutorial::Function2(arg1, arg2);
    return SHC_rv;
// splicer end function.function2
}

// void Sum(size_t len +implied(size(values))+intent(in)+value, int * values +dimension(:)+intent(in), int * result +intent(out))
void TUT_sum(size_t len, int * values, int * result)
{
// splicer begin function.sum
    tutorial::Sum(len, values, result);
    return;
// splicer end function.sum
}

// long long TypeLongLong(long long arg1 +intent(in)+value)
long long TUT_type_long_long(long long arg1)
{
// splicer begin function.type_long_long
    long long SHC_rv = tutorial::TypeLongLong(arg1);
    return SHC_rv;
// splicer end function.type_long_long
}

// bool Function3(bool arg +intent(in)+value)
bool TUT_function3(bool arg)
{
// splicer begin function.function3
    bool SHC_rv = tutorial::Function3(arg);
    return SHC_rv;
// splicer end function.function3
}

// void Function4a(const std::string & arg1 +intent(in)+len_trim(Larg1), const std::string & arg2 +intent(in)+len_trim(Larg2), std::string * SHF_rv +intent(out)+len(NSHF_rv)) +len(30)
/**
 * Since +len(30) is provided, the result of the function
 * will be copied directly into memory provided by Fortran.
 * The function will not be ALLOCATABLE.
 */
void TUT_function4a_bufferify(const char * arg1, int Larg1,
    const char * arg2, int Larg2, char * SHF_rv, int NSHF_rv)
{
// splicer begin function.function4a_bufferify
    const std::string SH_arg1(arg1, Larg1);
    const std::string SH_arg2(arg2, Larg2);
    const std::string SHCXX_rv = tutorial::Function4a(SH_arg1, SH_arg2);
    if (SHCXX_rv.empty()) {
        ShroudStrCopy(SHF_rv, NSHF_rv, NULL, 0);
    } else {
        ShroudStrCopy(SHF_rv, NSHF_rv, SHCXX_rv.data(),
            SHCXX_rv.size());
    }
    return;
// splicer end function.function4a_bufferify
}

// const std::string & Function4b(const std::string & arg1 +intent(in), const std::string & arg2 +intent(in)) +deref(result_as_arg)
const char * TUT_function4b(const char * arg1, const char * arg2)
{
// splicer begin function.function4b
    const std::string SH_arg1(arg1);
    const std::string SH_arg2(arg2);
    const std::string & SHCXX_rv = tutorial::Function4b(SH_arg1,
        SH_arg2);
    const char * SHC_rv = SHCXX_rv.c_str();
    return SHC_rv;
// splicer end function.function4b
}

// void Function4b(const std::string & arg1 +intent(in)+len_trim(Larg1), const std::string & arg2 +intent(in)+len_trim(Larg2), std::string & output +intent(out)+len(Noutput))
void TUT_function4b_bufferify(const char * arg1, int Larg1,
    const char * arg2, int Larg2, char * output, int Noutput)
{
// splicer begin function.function4b_bufferify
    const std::string SH_arg1(arg1, Larg1);
    const std::string SH_arg2(arg2, Larg2);
    const std::string & SHCXX_rv = tutorial::Function4b(SH_arg1,
        SH_arg2);
    if (SHCXX_rv.empty()) {
        ShroudStrCopy(output, Noutput, NULL, 0);
    } else {
        ShroudStrCopy(output, Noutput, SHCXX_rv.data(),
            SHCXX_rv.size());
    }
    return;
// splicer end function.function4b_bufferify
}

// void Function4c(const std::string & arg1 +intent(in)+len_trim(Larg1), const std::string & arg2 +intent(in)+len_trim(Larg2), const std::string * SHF_rv +context(DSHF_rv)+deref(allocatable)+intent(out))
/**
 * Note that since a reference is returned, no intermediate string
 * is allocated.  It is assumed +owner(library).
 */
void TUT_function4c_bufferify(const char * arg1, int Larg1,
    const char * arg2, int Larg2, TUT_SHROUD_array *DSHF_rv)
{
// splicer begin function.function4c_bufferify
    const std::string SH_arg1(arg1, Larg1);
    const std::string SH_arg2(arg2, Larg2);
    std::string * SHCXX_rv = new std::string;
    *SHCXX_rv = tutorial::Function4c(SH_arg1, SH_arg2);
    DSHF_rv->cxx.addr = static_cast<void *>(const_cast<std::string *>
        (SHCXX_rv));
    DSHF_rv->cxx.idtor = 2;
    if (SHCXX_rv->empty()) {
        DSHF_rv->addr.ccharp = NULL;
        DSHF_rv->len = 0;
    } else {
        DSHF_rv->addr.ccharp = SHCXX_rv->data();
        DSHF_rv->len = SHCXX_rv->size();
    }
    DSHF_rv->size = 1;
    return;
// splicer end function.function4c_bufferify
}

// const std::string * Function4d() +deref(allocatable)+owner(caller)
/**
 * A string is allocated by the library is must be deleted
 * by the caller.
 */
const char * TUT_function4d()
{
// splicer begin function.function4d
    const std::string * SHCXX_rv = tutorial::Function4d();
    const char * SHC_rv = SHCXX_rv->c_str();
    return SHC_rv;
// splicer end function.function4d
}

// void Function4d(const std::string * SHF_rv +context(DSHF_rv)+deref(allocatable)+intent(out)+owner(caller))
/**
 * A string is allocated by the library is must be deleted
 * by the caller.
 */
void TUT_function4d_bufferify(TUT_SHROUD_array *DSHF_rv)
{
// splicer begin function.function4d_bufferify
    const std::string * SHCXX_rv = tutorial::Function4d();
    DSHF_rv->cxx.addr = static_cast<void *>(const_cast<std::string *>
        (SHCXX_rv));
    DSHF_rv->cxx.idtor = 3;
    if (SHCXX_rv->empty()) {
        DSHF_rv->addr.ccharp = NULL;
        DSHF_rv->len = 0;
    } else {
        DSHF_rv->addr.ccharp = SHCXX_rv->data();
        DSHF_rv->len = SHCXX_rv->size();
    }
    DSHF_rv->size = 1;
    return;
// splicer end function.function4d_bufferify
}

// double Function5()
double TUT_function5()
{
// splicer begin function.function5
    double SHC_rv = tutorial::Function5();
    return SHC_rv;
// splicer end function.function5
}

// double Function5(double arg1=3.1415 +intent(in)+value)
double TUT_function5_arg1(double arg1)
{
// splicer begin function.function5_arg1
    double SHC_rv = tutorial::Function5(arg1);
    return SHC_rv;
// splicer end function.function5_arg1
}

// double Function5(double arg1=3.1415 +intent(in)+value, bool arg2=true +intent(in)+value)
double TUT_function5_arg1_arg2(double arg1, bool arg2)
{
// splicer begin function.function5_arg1_arg2
    double SHC_rv = tutorial::Function5(arg1, arg2);
    return SHC_rv;
// splicer end function.function5_arg1_arg2
}

// void Function6(const std::string & name +intent(in))
void TUT_function6_from_name(const char * name)
{
// splicer begin function.function6_from_name
    const std::string SH_name(name);
    tutorial::Function6(SH_name);
    return;
// splicer end function.function6_from_name
}

// void Function6(const std::string & name +intent(in)+len_trim(Lname))
void TUT_function6_from_name_bufferify(const char * name, int Lname)
{
// splicer begin function.function6_from_name_bufferify
    const std::string SH_name(name, Lname);
    tutorial::Function6(SH_name);
    return;
// splicer end function.function6_from_name_bufferify
}

// void Function6(int indx +intent(in)+value)
void TUT_function6_from_index(int indx)
{
// splicer begin function.function6_from_index
    tutorial::Function6(indx);
    return;
// splicer end function.function6_from_index
}

// void Function7(int arg +intent(in)+value)
void TUT_function7_int(int arg)
{
// splicer begin function.function7_int
    tutorial::Function7<int>(arg);
    return;
// splicer end function.function7_int
}

// void Function7(double arg +intent(in)+value)
void TUT_function7_double(double arg)
{
// splicer begin function.function7_double
    tutorial::Function7<double>(arg);
    return;
// splicer end function.function7_double
}

// int Function8()
int TUT_function8_int()
{
// splicer begin function.function8_int
    int SHC_rv = tutorial::Function8<int>();
    return SHC_rv;
// splicer end function.function8_int
}

// double Function8()
double TUT_function8_double()
{
// splicer begin function.function8_double
    double SHC_rv = tutorial::Function8<double>();
    return SHC_rv;
// splicer end function.function8_double
}

// void Function9(double arg +intent(in)+value)
void TUT_function9(double arg)
{
// splicer begin function.function9
    tutorial::Function9(arg);
    return;
// splicer end function.function9
}

// void Function10()
void TUT_function10_0()
{
// splicer begin function.function10_0
    tutorial::Function10();
    return;
// splicer end function.function10_0
}

// void Function10(const std::string & name +intent(in), double arg2 +intent(in)+value)
void TUT_function10_1(const char * name, double arg2)
{
// splicer begin function.function10_1
    const std::string SH_name(name);
    tutorial::Function10(SH_name, arg2);
    return;
// splicer end function.function10_1
}

// void Function10(const std::string & name +intent(in)+len_trim(Lname), double arg2 +intent(in)+value)
void TUT_function10_1_bufferify(const char * name, int Lname,
    double arg2)
{
// splicer begin function.function10_1_bufferify
    const std::string SH_name(name, Lname);
    tutorial::Function10(SH_name, arg2);
    return;
// splicer end function.function10_1_bufferify
}

// int overload1(int num +intent(in)+value)
int TUT_overload1_num(int num)
{
// splicer begin function.overload1_num
    int SHC_rv = tutorial::overload1(num);
    return SHC_rv;
// splicer end function.overload1_num
}

// int overload1(int num +intent(in)+value, int offset=0 +intent(in)+value)
int TUT_overload1_num_offset(int num, int offset)
{
// splicer begin function.overload1_num_offset
    int SHC_rv = tutorial::overload1(num, offset);
    return SHC_rv;
// splicer end function.overload1_num_offset
}

// int overload1(int num +intent(in)+value, int offset=0 +intent(in)+value, int stride=1 +intent(in)+value)
int TUT_overload1_num_offset_stride(int num, int offset, int stride)
{
// splicer begin function.overload1_num_offset_stride
    int SHC_rv = tutorial::overload1(num, offset, stride);
    return SHC_rv;
// splicer end function.overload1_num_offset_stride
}

// int overload1(double type +intent(in)+value, int num +intent(in)+value)
int TUT_overload1_3(double type, int num)
{
// splicer begin function.overload1_3
    int SHC_rv = tutorial::overload1(type, num);
    return SHC_rv;
// splicer end function.overload1_3
}

// int overload1(double type +intent(in)+value, int num +intent(in)+value, int offset=0 +intent(in)+value)
int TUT_overload1_4(double type, int num, int offset)
{
// splicer begin function.overload1_4
    int SHC_rv = tutorial::overload1(type, num, offset);
    return SHC_rv;
// splicer end function.overload1_4
}

// int overload1(double type +intent(in)+value, int num +intent(in)+value, int offset=0 +intent(in)+value, int stride=1 +intent(in)+value)
int TUT_overload1_5(double type, int num, int offset, int stride)
{
// splicer begin function.overload1_5
    int SHC_rv = tutorial::overload1(type, num, offset, stride);
    return SHC_rv;
// splicer end function.overload1_5
}

// TypeID typefunc(TypeID arg +intent(in)+value)
int TUT_typefunc(int arg)
{
// splicer begin function.typefunc
    tutorial::TypeID SHC_rv = tutorial::typefunc(arg);
    return SHC_rv;
// splicer end function.typefunc
}

// EnumTypeID enumfunc(EnumTypeID arg +intent(in)+value)
int TUT_enumfunc(int arg)
{
// splicer begin function.enumfunc
    tutorial::EnumTypeID SHCXX_arg =
        static_cast<tutorial::EnumTypeID>(arg);
    tutorial::EnumTypeID SHCXX_rv = tutorial::enumfunc(SHCXX_arg);
    int SHC_rv = static_cast<int>(SHCXX_rv);
    return SHC_rv;
// splicer end function.enumfunc
}

// Color colorfunc(Color arg +intent(in)+value)
int TUT_colorfunc(int arg)
{
// splicer begin function.colorfunc
    tutorial::Color SHCXX_arg = static_cast<tutorial::Color>(arg);
    tutorial::Color SHCXX_rv = tutorial::colorfunc(SHCXX_arg);
    int SHC_rv = static_cast<int>(SHCXX_rv);
    return SHC_rv;
// splicer end function.colorfunc
}

// void getMinMax(int & min +intent(out), int & max +intent(out))
/**
 * \brief Pass in reference to scalar
 *
 */
// start TUT_get_min_max
void TUT_get_min_max(int * min, int * max)
{
// splicer begin function.get_min_max
    tutorial::getMinMax(*min, *max);
    return;
// splicer end function.get_min_max
}
// end TUT_get_min_max

// Class1::DIRECTION directionFunc(Class1::DIRECTION arg +intent(in)+value)
int TUT_direction_func(int arg)
{
// splicer begin function.direction_func
    tutorial::Class1::DIRECTION SHCXX_arg =
        static_cast<tutorial::Class1::DIRECTION>(arg);
    tutorial::Class1::DIRECTION SHCXX_rv = tutorial::directionFunc(
        SHCXX_arg);
    int SHC_rv = static_cast<int>(SHCXX_rv);
    return SHC_rv;
// splicer end function.direction_func
}

// void passClassByValue(Class1 arg +intent(in)+value)
/**
 * \brief Pass arguments to a function.
 *
 */
void TUT_pass_class_by_value(TUT_class1 arg)
{
// splicer begin function.pass_class_by_value
    tutorial::Class1 * SHCXX_arg =
        static_cast<tutorial::Class1 *>(arg.addr);
    tutorial::passClassByValue(*SHCXX_arg);
    return;
// splicer end function.pass_class_by_value
}

// int useclass(const Class1 * arg +intent(in))
int TUT_useclass(const TUT_class1 * arg)
{
// splicer begin function.useclass
    const tutorial::Class1 * SHCXX_arg =
        static_cast<const tutorial::Class1 *>(arg->addr);
    int SHC_rv = tutorial::useclass(SHCXX_arg);
    return SHC_rv;
// splicer end function.useclass
}

// const Class1 * getclass2()
TUT_class1 * TUT_getclass2(TUT_class1 * SHC_rv)
{
// splicer begin function.getclass2
    const tutorial::Class1 * SHCXX_rv = tutorial::getclass2();
    SHC_rv->addr = static_cast<void *>(const_cast<tutorial::Class1 *>
        (SHCXX_rv));
    SHC_rv->idtor = 0;
    return SHC_rv;
// splicer end function.getclass2
}

// Class1 * getclass3()
TUT_class1 * TUT_getclass3(TUT_class1 * SHC_rv)
{
// splicer begin function.getclass3
    tutorial::Class1 * SHCXX_rv = tutorial::getclass3();
    SHC_rv->addr = static_cast<void *>(SHCXX_rv);
    SHC_rv->idtor = 0;
    return SHC_rv;
// splicer end function.getclass3
}

// Class1 getClassCopy(int flag +intent(in)+value)
/**
 * \brief Return Class1 instance by value, uses copy constructor
 *
 */
TUT_class1 * TUT_get_class_copy(int flag, TUT_class1 * SHC_rv)
{
// splicer begin function.get_class_copy
    tutorial::Class1 * SHCXX_rv = new tutorial::Class1;
    *SHCXX_rv = tutorial::getClassCopy(flag);
    SHC_rv->addr = static_cast<void *>(SHCXX_rv);
    SHC_rv->idtor = 1;
    return SHC_rv;
// splicer end function.get_class_copy
}

// int callback1(int in +intent(in)+value, int ( * incr)(int +value) +intent(in)+value)
/**
 * \brief Test function pointer
 *
 */
// start TUT_callback1
int TUT_callback1(int in, int ( * incr)(int))
{
// splicer begin function.callback1
    int SHC_rv = tutorial::callback1(in, incr);
    return SHC_rv;
// splicer end function.callback1
}
// end TUT_callback1

<<<<<<< HEAD
// struct1 returnStruct(int i +intent(in)+value, double d +intent(in)+value)
TUT_struct1 TUT_return_struct(int i, double d)
{
// splicer begin function.return_struct
    SH_union_0_t SHC_rv = {tutorial::returnStruct(i, d)};
    return SHC_rv.c;
// splicer end function.return_struct
}

// struct1 * returnStructPtr(int i +intent(in)+value, double d +intent(in)+value)
TUT_struct1 * TUT_return_struct_ptr(int i, double d)
{
// splicer begin function.return_struct_ptr
    tutorial::struct1 * SHCXX_rv = tutorial::returnStructPtr(i, d);
    TUT_struct1 * SHC_rv = static_cast<TUT_struct1 *>(
        static_cast<void *>(SHCXX_rv));
    return SHC_rv;
// splicer end function.return_struct_ptr
}

// double acceptStructIn(struct1 arg +intent(in)+value)
// start TUT_accept_struct_in
double TUT_accept_struct_in(TUT_struct1 arg)
{
// splicer begin function.accept_struct_in
    tutorial::struct1 * SHCXX_arg = static_cast<tutorial::struct1 *>(
        static_cast<void *>(&arg));
    double SHC_rv = tutorial::acceptStructIn(*SHCXX_arg);
    return SHC_rv;
// splicer end function.accept_struct_in
}
// end TUT_accept_struct_in

// double acceptStructInPtr(struct1 * arg +intent(in))
double TUT_accept_struct_in_ptr(TUT_struct1 * arg)
{
// splicer begin function.accept_struct_in_ptr
    tutorial::struct1 * SHCXX_arg = static_cast<tutorial::struct1 *>(
        static_cast<void *>(arg));
    double SHC_rv = tutorial::acceptStructInPtr(SHCXX_arg);
    return SHC_rv;
// splicer end function.accept_struct_in_ptr
}

// void acceptStructOutPtr(struct1 * arg +intent(out), int i +intent(in)+value, double d +intent(in)+value)
void TUT_accept_struct_out_ptr(TUT_struct1 * arg, int i, double d)
{
// splicer begin function.accept_struct_out_ptr
    tutorial::struct1 * SHCXX_arg = static_cast<tutorial::struct1 *>(
        static_cast<void *>(arg));
    tutorial::acceptStructOutPtr(SHCXX_arg, i, d);
    return;
// splicer end function.accept_struct_out_ptr
}

// void acceptStructInOutPtr(struct1 * arg +intent(inout))
void TUT_accept_struct_in_out_ptr(TUT_struct1 * arg)
{
// splicer begin function.accept_struct_in_out_ptr
    tutorial::struct1 * SHCXX_arg = static_cast<tutorial::struct1 *>(
        static_cast<void *>(arg));
    tutorial::acceptStructInOutPtr(SHCXX_arg);
    return;
// splicer end function.accept_struct_in_out_ptr
}

=======
>>>>>>> e6c15181
// void set_global_flag(int arg +intent(in)+value)
void TUT_set_global_flag(int arg)
{
// splicer begin function.set_global_flag
    tutorial::set_global_flag(arg);
    return;
// splicer end function.set_global_flag
}

// int get_global_flag()
int TUT_get_global_flag()
{
// splicer begin function.get_global_flag
    int SHC_rv = tutorial::get_global_flag();
    return SHC_rv;
// splicer end function.get_global_flag
}

// const std::string & LastFunctionCalled() +deref(result_as_arg)+len(30)
const char * TUT_last_function_called()
{
// splicer begin function.last_function_called
    const std::string & SHCXX_rv = tutorial::LastFunctionCalled();
    const char * SHC_rv = SHCXX_rv.c_str();
    return SHC_rv;
// splicer end function.last_function_called
}

// void LastFunctionCalled(std::string & SHF_rv +intent(out)+len(NSHF_rv)) +len(30)
void TUT_last_function_called_bufferify(char * SHF_rv, int NSHF_rv)
{
// splicer begin function.last_function_called_bufferify
    const std::string & SHCXX_rv = tutorial::LastFunctionCalled();
    if (SHCXX_rv.empty()) {
        ShroudStrCopy(SHF_rv, NSHF_rv, NULL, 0);
    } else {
        ShroudStrCopy(SHF_rv, NSHF_rv, SHCXX_rv.data(),
            SHCXX_rv.size());
    }
    return;
// splicer end function.last_function_called_bufferify
}

// Release C++ allocated memory.
void TUT_SHROUD_memory_destructor(TUT_SHROUD_capsule_data *cap)
{
    void *ptr = cap->addr;
    switch (cap->idtor) {
    case 0:   // --none--
    {
        // Nothing to delete
        break;
    }
    case 1:   // tutorial::Class1
    {
        tutorial::Class1 *cxx_ptr = 
            reinterpret_cast<tutorial::Class1 *>(ptr);
        delete cxx_ptr;
        break;
    }
    case 2:   // new_string
    {
        std::string *cxx_ptr = reinterpret_cast<std::string *>(ptr);
        delete cxx_ptr;
        break;
    }
    case 3:   // std::string
    {
        std::string *cxx_ptr = reinterpret_cast<std::string *>(ptr);
        delete cxx_ptr;
        break;
    }
    default:
    {
        // Unexpected case in destructor
        break;
    }
    }
    cap->addr = NULL;
    cap->idtor = 0;  // avoid deleting again
}

}  // extern "C"<|MERGE_RESOLUTION|>--- conflicted
+++ resolved
@@ -541,75 +541,6 @@
 }
 // end TUT_callback1
 
-<<<<<<< HEAD
-// struct1 returnStruct(int i +intent(in)+value, double d +intent(in)+value)
-TUT_struct1 TUT_return_struct(int i, double d)
-{
-// splicer begin function.return_struct
-    SH_union_0_t SHC_rv = {tutorial::returnStruct(i, d)};
-    return SHC_rv.c;
-// splicer end function.return_struct
-}
-
-// struct1 * returnStructPtr(int i +intent(in)+value, double d +intent(in)+value)
-TUT_struct1 * TUT_return_struct_ptr(int i, double d)
-{
-// splicer begin function.return_struct_ptr
-    tutorial::struct1 * SHCXX_rv = tutorial::returnStructPtr(i, d);
-    TUT_struct1 * SHC_rv = static_cast<TUT_struct1 *>(
-        static_cast<void *>(SHCXX_rv));
-    return SHC_rv;
-// splicer end function.return_struct_ptr
-}
-
-// double acceptStructIn(struct1 arg +intent(in)+value)
-// start TUT_accept_struct_in
-double TUT_accept_struct_in(TUT_struct1 arg)
-{
-// splicer begin function.accept_struct_in
-    tutorial::struct1 * SHCXX_arg = static_cast<tutorial::struct1 *>(
-        static_cast<void *>(&arg));
-    double SHC_rv = tutorial::acceptStructIn(*SHCXX_arg);
-    return SHC_rv;
-// splicer end function.accept_struct_in
-}
-// end TUT_accept_struct_in
-
-// double acceptStructInPtr(struct1 * arg +intent(in))
-double TUT_accept_struct_in_ptr(TUT_struct1 * arg)
-{
-// splicer begin function.accept_struct_in_ptr
-    tutorial::struct1 * SHCXX_arg = static_cast<tutorial::struct1 *>(
-        static_cast<void *>(arg));
-    double SHC_rv = tutorial::acceptStructInPtr(SHCXX_arg);
-    return SHC_rv;
-// splicer end function.accept_struct_in_ptr
-}
-
-// void acceptStructOutPtr(struct1 * arg +intent(out), int i +intent(in)+value, double d +intent(in)+value)
-void TUT_accept_struct_out_ptr(TUT_struct1 * arg, int i, double d)
-{
-// splicer begin function.accept_struct_out_ptr
-    tutorial::struct1 * SHCXX_arg = static_cast<tutorial::struct1 *>(
-        static_cast<void *>(arg));
-    tutorial::acceptStructOutPtr(SHCXX_arg, i, d);
-    return;
-// splicer end function.accept_struct_out_ptr
-}
-
-// void acceptStructInOutPtr(struct1 * arg +intent(inout))
-void TUT_accept_struct_in_out_ptr(TUT_struct1 * arg)
-{
-// splicer begin function.accept_struct_in_out_ptr
-    tutorial::struct1 * SHCXX_arg = static_cast<tutorial::struct1 *>(
-        static_cast<void *>(arg));
-    tutorial::acceptStructInOutPtr(SHCXX_arg);
-    return;
-// splicer end function.accept_struct_in_out_ptr
-}
-
-=======
->>>>>>> e6c15181
 // void set_global_flag(int arg +intent(in)+value)
 void TUT_set_global_flag(int arg)
 {
