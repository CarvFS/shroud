# Copyright (c) 2017-2019, Lawrence Livermore National Security, LLC and
# other Shroud Project Developers.
# See the top-level COPYRIGHT file for details.
#
# SPDX-License-Identifier: (BSD-3-Clause)
#
# #######################################################################
#
#  Compile the python templates module
#
include $(top)/regression/run/defaults.mk

INCLUDE = \
    -I$(top)/regression/reference/templates \
    -I$(top)/regression/run/templates \
    $(PYTHON_INC)

VPATH = \
    $(top)/regression/reference/templates \
    $(top)/regression/run/templates \
    $(top)/regression/run/templates/python

OBJS = \
<<<<<<< HEAD
    pyinternal_ImplWorker1type.o \
=======
    pyImplWorker1type.o \
    pyImplWorker2type.o \
>>>>>>> 8d7e2fa9
    pyWorkertype.o \
    pytemplatesutil.o \
    pytemplatesmodule.o \
    pytemplates_internalmodule.o \
    pytemplates_stdmodule.o \
    pyuser_inttype.o \
    pystd_vector_doubletype.o \
    pystd_vector_inttype.o


CXXFLAGS += $(SHARED)

all : templates.so simple

templates.so : $(OBJS)
	$(CXX) $(LD_SHARED) -o $@ $^ $(LIBS)

simple : testpython.o $(OBJS)
	$(CXX) -pthread -o $@ $^ $(PYTHON_LIB)
#	g++ -pthread -o $@ $^ $(PYTHON_LIB)

clean :
	rm -f *.so *.o simple
.PHONY : clean

print-debug:
	@echo PYTHON=$(PYTHON)
	@echo PYTHON_PREFIX=$(PYTHON_PREFIX)
	@echo PYTHON_VER=$(PYTHON_VER)
<|MERGE_RESOLUTION|>--- conflicted
+++ resolved
@@ -21,12 +21,8 @@
     $(top)/regression/run/templates/python
 
 OBJS = \
-<<<<<<< HEAD
     pyinternal_ImplWorker1type.o \
-=======
-    pyImplWorker1type.o \
-    pyImplWorker2type.o \
->>>>>>> 8d7e2fa9
+    pyinternal_ImplWorker2type.o \
     pyWorkertype.o \
     pytemplatesutil.o \
     pytemplatesmodule.o \
